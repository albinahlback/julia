_jl_libgmp_wrapper = dlopen("libgmp_wrapper")

type BigInt <: Integer
	mpz::Ptr{Void}

	function BigInt(x::String) 
		z = _jl_bigint_init()
		ccall(dlsym(_jl_libgmp_wrapper, :_jl_mpz_set_string), Void, (Ptr{Void}, Ptr{Uint8}),z,cstring(x))
		b = new(z)
		finalizer(b, _jl_bigint_clear)
		b
	end

	function BigInt(x::Int) 
		z = _jl_bigint_init()
		ccall(dlsym(_jl_libgmp_wrapper, :_jl_mpz_set_ui), Void, (Ptr{Void}, Uint),z,uint(x))
		b = new(z)
		finalizer(b, _jl_bigint_clear)
		b
	end

	function BigInt(z::Ptr{Void}) 
		b = new(z)
		finalizer(b, _jl_bigint_clear)
		b
	end
end

convert(::Type{BigInt}, x::Int8) = BigInt(int(x))
convert(::Type{BigInt}, x::Int16) = BigInt(int(x))
convert(::Type{BigInt}, x::Int) = BigInt(x)

macro define_bigint_convert ()
	if WORD_SIZE == 64
		:(convert(::Type{BigInt}, x::Int32) = BigInt(int(x)))

	else
		:(convert(::Type{BigInt}, x::Int64) = BigInt(string(x)))
	end
end

@define_bigint_convert

promote_rule(::Type{BigInt}, ::Type{Int8}) = BigInt
promote_rule(::Type{BigInt}, ::Type{Int16}) = BigInt
promote_rule(::Type{BigInt}, ::Type{Int32}) = BigInt
promote_rule(::Type{BigInt}, ::Type{Int64}) = BigInt

function +(x::BigInt, y::BigInt) 
	z= _jl_bigint_init()
	ccall(dlsym(_jl_libgmp_wrapper, :_jl_mpz_add), Void, (Ptr{Void}, Ptr{Void}, Ptr{Void}),z,x.mpz,y.mpz)
	BigInt(z)
end

function -(x::BigInt) 
	z= _jl_bigint_init()
	ccall(dlsym(_jl_libgmp_wrapper, :_jl_mpz_neg), Void, (Ptr{Void}, Ptr{Void}),z,x.mpz)
	BigInt(z)
end

function -(x::BigInt, y::BigInt)
	z= _jl_bigint_init()
	ccall(dlsym(_jl_libgmp_wrapper, :_jl_mpz_sub), Void, (Ptr{Void}, Ptr{Void}, Ptr{Void}),z,x.mpz,y.mpz)
	BigInt(z)
end

function *(x::BigInt, y::BigInt) 
	z= _jl_bigint_init()
	ccall(dlsym(_jl_libgmp_wrapper, :_jl_mpz_mul), Void, (Ptr{Void}, Ptr{Void}, Ptr{Void}),z,x.mpz,y.mpz)
	BigInt(z)
end

function div (x::BigInt, y::BigInt)
	z= _jl_bigint_init()
	ccall(dlsym(_jl_libgmp_wrapper, :_jl_mpz_div), Void, (Ptr{Void}, Ptr{Void}, Ptr{Void}),z,x.mpz,y.mpz)
	BigInt(z)
end

function rem (x::BigInt, y::BigInt)
	z= _jl_bigint_init()
	ccall(dlsym(_jl_libgmp_wrapper, :_jl_mpz_rem), Void, (Ptr{Void}, Ptr{Void}, Ptr{Void}),z,x.mpz,y.mpz)
	BigInt(z)
end

function cmp(x::BigInt, y::BigInt) 
	ccall(dlsym(_jl_libgmp_wrapper, :_jl_mpz_cmp), Int, (Ptr{Void}, Ptr{Void}),x.mpz, y.mpz)
end

<<<<<<< HEAD
function pow(x::BigInt, y::Uint) 
	z = _jl_bigint_init()
	ccall(dlsym(_jl_libgmp_wrapper, :_jl_mpz_pow_ui), Void, (Ptr{Void}, Ptr{Void}, Uint), z, x.mpz, y)
    BigInt(z)
=======
function sqrt(x::BigInt)
	z = _jl_bigint_init()
	ccall(dlsym(_jl_libgmp_wrapper, :_jl_mpz_sqrt), Void, (Ptr{Void}, Ptr{Void}),z,x.mpz)
	BigInt(z)
end

function pow(x::BigInt, y::Uint) 
	z = _jl_bigint_init()
	ccall(dlsym(_jl_libgmp_wrapper, :_jl_mpz_pow_ui), Void, (Ptr{Void}, Ptr{Void}, Uint), z, x.mpz, y)
        BigInt(z)
>>>>>>> 8823d6b2
end

==(x::BigInt, y::BigInt) = cmp(x,y) == 0 
<=(x::BigInt, y::BigInt) = cmp(x,y) <= 0 
>=(x::BigInt, y::BigInt) = cmp(x,y) >= 0 
<(x::BigInt, y::BigInt) = cmp(x,y) < 0 
>(x::BigInt, y::BigInt) = cmp(x,y) > 0 

function string(x::BigInt) 
	s=ccall(dlsym(_jl_libgmp_wrapper, :_jl_mpz_printf), Ptr{Uint8}, (Ptr{Void},),x.mpz)
	ret = cstring(s) #This copies s. 
	_jl_free(convert(Ptr{Void},s))
	ret
end

function show(x::BigInt) 
	print (string(x))
end	

function _jl_bigint_clear(x::BigInt) 
	ccall(dlsym(_jl_libgmp_wrapper, :_jl_mpz_clear), Void, (Ptr{Void},),x.mpz)
end

function _jl_bigint_init() 
	return ccall(dlsym(_jl_libgmp_wrapper, :_jl_mpz_init), Ptr{Void}, ())
end<|MERGE_RESOLUTION|>--- conflicted
+++ resolved
@@ -86,12 +86,6 @@
 	ccall(dlsym(_jl_libgmp_wrapper, :_jl_mpz_cmp), Int, (Ptr{Void}, Ptr{Void}),x.mpz, y.mpz)
 end
 
-<<<<<<< HEAD
-function pow(x::BigInt, y::Uint) 
-	z = _jl_bigint_init()
-	ccall(dlsym(_jl_libgmp_wrapper, :_jl_mpz_pow_ui), Void, (Ptr{Void}, Ptr{Void}, Uint), z, x.mpz, y)
-    BigInt(z)
-=======
 function sqrt(x::BigInt)
 	z = _jl_bigint_init()
 	ccall(dlsym(_jl_libgmp_wrapper, :_jl_mpz_sqrt), Void, (Ptr{Void}, Ptr{Void}),z,x.mpz)
@@ -101,8 +95,7 @@
 function pow(x::BigInt, y::Uint) 
 	z = _jl_bigint_init()
 	ccall(dlsym(_jl_libgmp_wrapper, :_jl_mpz_pow_ui), Void, (Ptr{Void}, Ptr{Void}, Uint), z, x.mpz, y)
-        BigInt(z)
->>>>>>> 8823d6b2
+    BigInt(z)
 end
 
 ==(x::BigInt, y::BigInt) = cmp(x,y) == 0 
